------------------------------------------------------------------------
--- @file arp.lua
--- @brief Address resolution protocol (ARP) utility.
--- Utility functions for the arp_header struct
--- defined in \ref headers.lua . \n
--- Includes:
--- - Arp constants
--- - Arp address utility
--- - Arp header utility
--- - Definition of Arp packets
--- - Arp handler task
------------------------------------------------------------------------

local ffi = require "ffi"
local pkt = require "packet"

require "headers"
local dpdkc = require "dpdkc"
local dpdk = require "dpdk"
local memory = require "memory"
local filter = require "filter"
local ns = require "namespaces"

local eth = require "proto.ethernet"

local ntoh, hton = ntoh, hton
local ntoh16, hton16 = ntoh16, hton16
local bor, band, bnot, rshift, lshift= bit.bor, bit.band, bit.bnot, bit.rshift, bit.lshift
local format = string.format
local istype = ffi.istype


--------------------------------------------------------------------------------------------------------
---- ARP constants (c.f. http://www.iana.org/assignments/arp-parameters/arp-parameters.xhtml)
--------------------------------------------------------------------------------------------------------

--- Arp protocol constants
local arp = {}

--- Hardware address type for ethernet
arp.HARDWARE_ADDRESS_TYPE_ETHERNET = 1

--- Proto address type for IP (for ethernet based protocols uses etherType numbers \ref ethernet.lua)
arp.PROTO_ADDRESS_TYPE_IP = 0x0800

--- Operation: request
arp.OP_REQUEST = 1
--- Operation: reply
arp.OP_REPLY = 2


--------------------------------------------------------------------------------------------------------
---- ARP header
--------------------------------------------------------------------------------------------------------

--- Module for arp_header struct (see \ref headers.lua).
local arpHeader = {}
arpHeader.__index = arpHeader

--- Set the hardware address type.
--- @param int Type as 16 bit integer.
function arpHeader:setHardwareAddressType(int)
	int = int or arp.HARDWARE_ADDRESS_TYPE_ETHERNET
	self.hrd = hton16(int)
end

--- Retrieve the hardware address type.
--- @return Type as 16 bit integer.
function arpHeader:getHardwareAddressType()
	return hton16(self.hrd)
end

--- Retrieve the hardware address type.
--- @return Type in string format.
function arpHeader:getHardwareAddressTypeString()
	local type = self:getHardwareAddressType()
	if type == arp.HARDWARE_ADDRESS_TYPE_ETHERNET then
		return "Ethernet"
	else
		return format("0x%04x", type)
	end
end
	
--- Set the protocol address type.
--- @param int Type as 16 bit integer.
function arpHeader:setProtoAddressType(int)
	int = int or arp.PROTO_ADDRESS_TYPE_IP
	self.pro = hton16(int)
end

--- Retrieve the protocol address type.
--- @return Type as 16 bit integer.
function arpHeader:getProtoAddressType()
	return hton16(self.pro)
end

--- Retrieve the protocol address type.
--- @return Type in string format.
function arpHeader:getProtoAddressTypeString()
	local type = self:getProtoAddressType()
	if type == arp.PROTO_ADDR_TYPE_IP then
		return "IPv4"
	else
		return format("0x%04x", type)
	end
end

--- Set the hardware address length.
--- @param int Length as 8 bit integer.
function arpHeader:setHardwareAddressLength(int)
	int = int or 6
	self.hln = int
end

--- Retrieve the hardware address length.
--- @return Length as 8 bit integer.
function arpHeader:getHardwareAddressLength()
	return self.hln
end

--- Retrieve the hardware address length.
--- @return Length in string format.
function arpHeader:getHardwareAddressLengthString()
	return self:getHardwareAddressLength()
end

--- Set the protocol address length.
--- @param int Length as 8 bit integer.
function arpHeader:setProtoAddressLength(int)
	int = int or 4
	self.pln = int
end

--- Retrieve the protocol address length.
--- @return Length as 8 bit integer.
function arpHeader:getProtoAddressLength()
	return self.pln
end

--- Retrieve the protocol address length.
--- @return Length in string format.
function arpHeader:getProtoAddressLengthString()
	return self:getProtoAddressLength()
end

--- Set the operation.
--- @param int Operation as 16 bit integer.
function arpHeader:setOperation(int)
	int = int or arp.OP_REQUEST
	self.op = hton16(int)
end

--- Retrieve the operation.
--- @return Operation as 16 bit integer.
function arpHeader:getOperation()
	return hton16(self.op)
end

--- Retrieve the operation.
--- @return Operation in string format.
function arpHeader:getOperationString()
	local op = self:getOperation()
	if op == arp.OP_REQUEST then
		return "Request"
	elseif op == arp.OP_REPLY then
		return "Reply"
	else
		return op
	end
end

--- Set the hardware source address.
--- @param addr Address in 'struct mac_address' format.
function arpHeader:setHardwareSrc(addr)
	self.sha:set(addr)
end

--- Retrieve the hardware source address.
--- @return Address in 'struct mac_address' format.
function arpHeader:getHardwareSrc()
	return self.sha:get()
end

--- Set the hardware source address.
--- @param addr Address in string format.
function arpHeader:setHardwareSrcString(addr)
	self.sha:setString(addr)
end

--- Retrieve the hardware source address.
--- @return Address in string format.
function arpHeader:getHardwareSrcString()
	return self.sha:getString()
end

--- Set the hardware destination address.
--- @param addr Address in 'struct mac_address' format.
function arpHeader:setHardwareDst(addr)
	self.tha:set(addr)
end

--- Retrieve the hardware destination address.
--- @return Address in 'struct mac_address' format.
function arpHeader:getHardwareDst()
	return self.tha:get()
end

--- Set the hardware destination address.
--- @param addr Address in string format.
function arpHeader:setHardwareDstString(addr)
	self.tha:setString(addr)
end

--- Retrieve the hardware destination address.
--- @return Address in string format.
function arpHeader:getHardwareDstString()
	return self.tha:getString()
end

--- Set the protocol source address.
--- @param addr Address in 'struct ip4_address' format.
function arpHeader:setProtoSrc(addr)
	self.spa:set(addr)
end

--- Retrieve the protocol source address.
--- @return Address in 'struct ip4_address' format.
function arpHeader:getProtoSrc()
	return self.spa:get()
end

--- Set the protocol source address.
--- @param addr Address in source format.
function arpHeader:setProtoSrcString(addr)
	self.spa:setString(addr)
end

--- Retrieve the protocol source address.
--- @return Address in string format.
function arpHeader:getProtoSrcString()
	return self.spa:getString()
end

--- Set the protocol destination address.
--- @param addr Address in 'struct ip4_address' format.
function arpHeader:setProtoDst(addr)
	self.tpa:set(addr)
end

--- Retrieve the protocol destination address.
--- @return Address in 'struct ip4_address' format.
function arpHeader:getProtoDst()
	return self.tpa:get()
end

--- Set the protocol destination address.
--- @param addr Address in string format.
function arpHeader:setProtoDstString(addr)
	self.tpa:setString(addr)
end

--- Retrieve the protocol destination address.
--- @return Address in string format.
function arpHeader:getProtoDstString()
	return self.tpa:getString()
end

--- Set all members of the ip header.
--- Per default, all members are set to default values specified in the respective set function.
--- Optional named arguments can be used to set a member to a user-provided value.
--- @param args Table of named arguments. Available arguments: HardwareAddressType, ProtoAddressType, HardwareAddressLength, ProtoAddressLength, Operation, HardwareSrc, HardwareDst, ProtoSrc, ProtoDst
--- @param pre prefix for namedArgs. Default 'arp'.
--- @code
--- fill() --- only default values
--- fill{ arpOperation=2, ipTTL=100 } --- all members are set to default values with the exception of arpOperation
--- @endcode
function arpHeader:fill(args, pre)
	args = args or {}
	pre = pre or "arp"
	
	self:setHardwareAddressType(args[pre .. "HardwareAddressType"])
	self:setProtoAddressType(args[pre .. "ProtoAddressType"])
	self:setHardwareAddressLength(args[pre .. "HardwareAddressLength"])
	self:setProtoAddressLength(args[pre .. "ProtoAddressLength"])
	self:setOperation(args[pre .. "Operation"])

	local hwSrc = pre .. "HardwareSrc"
	local hwDst = pre .. "HardwareDst"
	local prSrc = pre .. "ProtoSrc"
	local prDst = pre .. "ProtoDst"
	args[hwSrc] = args[hwSrc] or "01:02:03:04:05:06"
	args[hwDst] = args[hwDst] or "07:08:09:0a:0b:0c"
	args[prSrc] = args[prSrc] or "0.1.2.3"
	args[prDst] = args[prDst] or "4.5.6.7"
	
	-- if for some reason the address is in 'struct mac_address'/'union ipv4_address' format, cope with it
	if type(args[hwSrc]) == "string" then
		self:setHardwareSrcString(args[hwSrc])
	else
		self:setHardwareSrc(args[hwSrc])
	end
	if type(args[hwDst]) == "string" then
		self:setHardwareDstString(args[hwDst])
	else
		self:setHardwareDst(args[hwDst])
	end
	
	if type(args[prSrc]) == "string" then
		self:setProtoSrcString(args[prSrc])
	else
		self:setProtoSrc(args[prSrc])
	end
	if type(args[prDst]) == "string" then
		self:setProtoDstString(args[prDst])
	else
		self:setProtoDst(args[prDst])
	end
end

--- Retrieve the values of all members.
--- @param pre prefix for namedArgs. Default 'arp'.
--- @return Table of named arguments. For a list of arguments see "See also".
--- @see arpHeader:fill
function arpHeader:get(pre)
	pre = pre or "arp"

	local args = {}
	args[pre .. "HardwareAddressType"] = self:getHardwareAddressType()
	args[pre .. "ProtoAddressType"] = self:getProtoAddressType()
	args[pre .. "HardwareAddressLength"] = self:getHardwareAddressLength()
	args[pre .. "ProtoAddressLength"] = self:getProtoAddressLength()
	args[pre .. "Operation"] = self:getOperation()
	args[pre .. "HardwareSrc"] = self:getHardwareSrc()
	args[pre .. "HardwareDst"] = self:getHardwareDst()
	args[pre .. "ProtoSrc"] = self:getProtoSrc()
	args[pre .. "ProtoDst"] = self:getProtoDst() 

	return args
end

--- Retrieve the values of all members.
--- @return Values in string format.
function arpHeader:getString()
	local str = "ARP hrd " 			.. self:getHardwareAddressTypeString() 
				.. " (hln " 		.. self:getHardwareAddressLengthString() 
				.. ") pro " 		.. self:getProtoAddressTypeString() 
				.. " (pln " 		.. self:getProtoAddressLength(String) 
				.. ") op " 			.. self:getOperationString()

	local op = self:getOperation()
	if op == arp.OP_REQUEST then
		str = str .. " who-has " 	.. self:getProtoDstString() 
				  .. " (" 			.. self:getHardwareDstString() 
				  .. ") tell " 		.. self:getProtoSrcString() 
				  .. " (" 			.. self:getHardwareSrcString() 
				  .. ")"
	elseif op == arp.OP_REPLY then
		str = str .. " " 			.. self:getProtoSrcString() 
				  .. " is-at " 		.. self:getHardwareSrcString() 
				  .. " (for " 		.. self:getProtoDstString() 
				  .. " @ " 			.. self:getHardwareDstString() 
				  .. ")"
	else
		str = str .. " " 			.. self:getHardwareSrcString() 
				  .. " > " 			.. self:getHardwareDstString() 
				  .. " " 			.. self:getProtoSrcString() 
				  .. " > " 			.. self:getProtoDstString()
	end

	return str
end

--- Resolve which header comes after this one (in a packet).
--- For instance: in tcp/udp based on the ports.
--- This function must exist and is only used when get/dump is executed on
--- an unknown (mbuf not yet casted to e.g. tcpv6 packet) packet (mbuf)
--- @return String next header (e.g. 'udp', 'icmp', nil)
function arpHeader:resolveNextHeader()
	return nil
end

--- Change the default values for namedArguments (for fill/get).
--- This can be used to for instance calculate a length value based on the total packet length.
--- See proto/ip4.setDefaultNamedArgs as an example.
--- This function must exist and is only used by packet.fill.
--- @param pre The prefix used for the namedArgs, e.g. 'arp'
--- @param namedArgs Table of named arguments (see See Also)
--- @param nextHeader The header following after this header in a packet
--- @param accumulatedLength The so far accumulated length for previous headers in a packet
--- @see arpHeader:fill
function arpHeader:setDefaultNamedArgs(pre, namedArgs, nextHeader, accumulatedLength)
	return namedArgs
end
	
---------------------------------------------------------------------------------
---- Packets
---------------------------------------------------------------------------------

--- Cast the packet to an Arp packet 
pkt.getArpPacket = packetCreate("eth", "arp")


---------------------------------------------------------------------------------
---- ARP Handler Task
---------------------------------------------------------------------------------

--- Arp handler task, responds to ARP queries for given IPs and performs arp lookups
<<<<<<< HEAD
--- @todo TODO implement garbage collection/refreshing entries \n
--- the current implementation does not handle large tables efficiently \n
--- @todo TODO multi-NIC support
=======
-- TODO implement garbage collection/refreshing entries
-- the current implementation does not handle large tables efficiently
>>>>>>> 2baa025b
arp.arpTask = "__MG_ARP_TASK"

--- Arp table
--- TODO docu
local arpTable = ns:get()

<<<<<<< HEAD
--- Arp handler task
--- @param rxQueue The queue that receives arp packets
--- @param txQueue The queue that sends arp packets
--- @param ips List of ip addresses. The first will be used as source address in ARP requests.
--- @todo TODO docu
local function arpTask(rxQueue, txQueue, ips)
	arpTable.taskRunning = true
	if type(ips) ~= "table" then
		ips = { ips }
=======
local function arpTask(qs)
	-- two ways to call this: single nic or array of nics
	if qs[1] == nil and qs.rxQueue then
		return arpTask({ qs })
>>>>>>> 2baa025b
	end

	local ipToMac = {}
	-- loop over NICs/Queues
	for _, nic in pairs(qs) do
		if nic.txQueue.dev ~= nic.rxQueue.dev then
			error("both queues must belong to the same device")
		end

		if type(nic.ips) == "string" then
			nic.ips = { nic.ips }
		end

		for _, ip in pairs(nic.ips) do
			ipToMac[parseIPAddress(ip)] = nic.txQueue.dev:getMac()
		end
		nic.txQueue.dev:l2Filter(eth.TYPE_ARP, nic.rxQueue)
	end

	local rxBufs = memory.createBufArray(1)
	local txMem = memory.createMemPool(function(buf)
		buf:getArpPacket():fill{ 
			arpOperation	= arp.OP_REPLY,
			pktLength		= 60
		}
	end)
	local txBufs = txMem:bufArray(1)
	
	arpTable.taskRunning = true

	while dpdk.running() do
		
		for _, nic in pairs(qs) do
			rx = nic.rxQueue:tryRecvIdle(rxBufs, 1000)
			assert(rx <= 1)
			if rx > 0 then
				local rxPkt = rxBufs[1]:getArpPacket()
				if rxPkt.eth:getType() == eth.TYPE_ARP then
					if rxPkt.arp:getOperation() == arp.OP_REQUEST then
						local ip = rxPkt.arp:getProtoDst()
						local mac = ipToMac[ip]
						if mac then
							txBufs:alloc(60)
							-- TODO: a single-packet API would be nice for things like this
							local pkt = txBufs[1]:getArpPacket()
							pkt.eth:setSrc(mac)
							pkt.eth:setDst(rxPkt.eth:getSrc())
							pkt.arp:setOperation(arp.OP_REPLY)
							pkt.arp:setHardwareDst(rxPkt.arp:getHardwareSrc())
							pkt.arp:setHardwareSrc(mac)
							pkt.arp:setProtoDst(rxPkt.arp:getProtoSrc())
							pkt.arp:setProtoSrc(ip)
							nic.txQueue:send(txBufs)
						end
					elseif rxPkt.arp:getOperation() == arp.OP_REPLY then
						-- learn from all arp replies we see (arp cache poisoning doesn't matter here)
						local mac = rxPkt.arp:getHardwareSrcString()
						local ip = rxPkt.arp:getProtoSrcString()
						arpTable[tostring(parseIPAddress(ip))] = { mac = mac, timestamp = dpdk.getTime() }
					end
				end
				rxBufs:freeAll()
			end
		end

		-- send outstanding requests 
		arpTable:forEach(function(ip, value)
			-- TODO: refresh or GC old entries
			if value ~= "pending" then
				return
			end
			arpTable[ip] = "requested"
			-- TODO: the format should be compatible with parseIPAddress
			ip = tonumber(ip)
			txBufs:alloc(60)
			local pkt = txBufs[1]:getArpPacket()
			pkt.eth:setDstString(eth.BROADCAST)
			pkt.arp:setOperation(arp.OP_REQUEST)
			pkt.arp:setHardwareDstString(eth.BROADCAST)
			pkt.arp:setProtoDst(ip)
			-- TODO: do not send requests on all devices, but only the relevant
			for _, nic in pairs(qs) do
				local mac = nic.txQueue.dev:getMac()
				pkt.eth:setSrc(mac)
				pkt.arp:setProtoSrc(parseIPAddress(nic.ips[1]))
				pkt.arp:setHardwareSrc(mac)
				nic.txQueue:send(txBufs)
			end
		end)
		dpdk.sleepMillisIdle(1)
	end
end

<<<<<<< HEAD
--- Perform a lookup in the ARP table.
--- @param ip The ip address in string or cdata format to look up.
=======
--- Lookup the MAC address for a given IP.
-- Blocks for up to 1 second if the arp task is not yet running
-- Caution: this function uses locks and namespaces, must not be used in the fast path
>>>>>>> 2baa025b
function arp.lookup(ip)
	if type(ip) == "string" then
		ip = parseIPAddress(ip)
	elseif type(ip) == "cdata" then
		ip = ip:get()
	end
	if not arpTable.taskRunning then
		local waitForArpTask = 0
		while not arpTable.taskRunning and waitForArpTask < 10 do
			dpdk.sleepMillis(100)
		end
		if not arpTable.taskRunning then
			error("ARP task is not running")
		end
	end
	local mac = arpTable[tostring(ip)]
	if type(mac) == "table" then
		return mac.mac, mac.timestamp
	end
	arpTable.lock(function()
		if not arpTable[tostring(ip)] then
			arpTable[tostring(ip)] = "pending"
		end
	end)
	return nil
end

<<<<<<< HEAD
--- Perform a non-blocking lookup in the ARP table.
--- @param ip The ip address in string or cdata format to look up.
--- @todo TODO NYI
function arp.blockingLookup(ip)
	error("NYI")
=======
-- FIXME: this only sends a single request
function arp.blockingLookup(ip, timeout)
	local timeout = dpdk.getTime() + timeout
	repeat
		local mac, ts = arp.lookup(ip)
		if mac then
			return mac, ts
		end
		dpdk.sleepMillisIdle(1000)
	until dpdk.getTime() >= timeout
>>>>>>> 2baa025b
end

__MG_ARP_TASK = arpTask


---------------------------------------------------------------------------------
---- Metatypes
---------------------------------------------------------------------------------

ffi.metatype("struct arp_header", arpHeader)

return arp
<|MERGE_RESOLUTION|>--- conflicted
+++ resolved
@@ -405,36 +405,22 @@
 ---------------------------------------------------------------------------------
 
 --- Arp handler task, responds to ARP queries for given IPs and performs arp lookups
-<<<<<<< HEAD
 --- @todo TODO implement garbage collection/refreshing entries \n
 --- the current implementation does not handle large tables efficiently \n
 --- @todo TODO multi-NIC support
-=======
--- TODO implement garbage collection/refreshing entries
--- the current implementation does not handle large tables efficiently
->>>>>>> 2baa025b
 arp.arpTask = "__MG_ARP_TASK"
 
 --- Arp table
 --- TODO docu
 local arpTable = ns:get()
 
-<<<<<<< HEAD
 --- Arp handler task
---- @param rxQueue The queue that receives arp packets
---- @param txQueue The queue that sends arp packets
---- @param ips List of ip addresses. The first will be used as source address in ARP requests.
+--- @param qs TODO
 --- @todo TODO docu
-local function arpTask(rxQueue, txQueue, ips)
-	arpTable.taskRunning = true
-	if type(ips) ~= "table" then
-		ips = { ips }
-=======
 local function arpTask(qs)
 	-- two ways to call this: single nic or array of nics
 	if qs[1] == nil and qs.rxQueue then
 		return arpTask({ qs })
->>>>>>> 2baa025b
 	end
 
 	local ipToMac = {}
@@ -528,14 +514,11 @@
 	end
 end
 
-<<<<<<< HEAD
 --- Perform a lookup in the ARP table.
+--- Lookup the MAC address for a given IP.
+--- Blocks for up to 1 second if the arp task is not yet running
+--- Caution: this function uses locks and namespaces, must not be used in the fast path
 --- @param ip The ip address in string or cdata format to look up.
-=======
---- Lookup the MAC address for a given IP.
--- Blocks for up to 1 second if the arp task is not yet running
--- Caution: this function uses locks and namespaces, must not be used in the fast path
->>>>>>> 2baa025b
 function arp.lookup(ip)
 	if type(ip) == "string" then
 		ip = parseIPAddress(ip)
@@ -563,14 +546,10 @@
 	return nil
 end
 
-<<<<<<< HEAD
 --- Perform a non-blocking lookup in the ARP table.
 --- @param ip The ip address in string or cdata format to look up.
---- @todo TODO NYI
-function arp.blockingLookup(ip)
-	error("NYI")
-=======
--- FIXME: this only sends a single request
+--- @param timeout TODO
+--- @todo FIXME: this only sends a single request
 function arp.blockingLookup(ip, timeout)
 	local timeout = dpdk.getTime() + timeout
 	repeat
@@ -580,7 +559,6 @@
 		end
 		dpdk.sleepMillisIdle(1000)
 	until dpdk.getTime() >= timeout
->>>>>>> 2baa025b
 end
 
 __MG_ARP_TASK = arpTask
