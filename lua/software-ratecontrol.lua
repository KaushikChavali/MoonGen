--- conflicted
+++ resolved
@@ -37,7 +37,6 @@
 	until not mg.running()
 end
 
-<<<<<<< HEAD
 function rateLimiter:sendN(bufs, n)
 	repeat
 		if pipe.packetRing.sendN(self, bufs, n) then
@@ -46,7 +45,6 @@
 	until not mg.running()
 end
 
-=======
 -- stop a rate limiter thread
 -- you must not continue to use a stopped rate limiter
 function rateLimiter:stop()
@@ -54,8 +52,6 @@
 	memory.fence()
 end
 
-
->>>>>>> 24596efa
 function rateLimiter:__serialize()
 	return "require 'software-ratecontrol'; return " .. serpent.addMt(serpent.dumpRaw(self), "require('software-ratecontrol').rateLimiter"), true
 end
