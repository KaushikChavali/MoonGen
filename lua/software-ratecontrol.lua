local ffi     = require "ffi"
local pipe    = require "pipe"
local mg      = require "moongen"
local serpent = require "Serpent"
local memory  = require "memory"
local log     = require "log"

local C = ffi.C

ffi.cdef[[
	struct rate_limiter_batch {
		int32_t size;
		void* bufs[0];
	};

<<<<<<< HEAD
	struct limiter_control {
		uint64_t count;
		uint8_t stop;
	};

	//void mg_rate_limiter_main_loop(struct rte_ring* ring, uint8_t device, uint16_t queue);
	void mg_rate_limiter_cbr_main_loop(struct rte_ring* ring, uint8_t device, uint16_t queue, uint32_t target, struct limiter_control* ctl);
	void mg_rate_limiter_poisson_main_loop(struct rte_ring* ring, uint8_t device, uint16_t queue, uint32_t target, uint32_t link_speed, struct limiter_control* ctl);
=======
	void mg_rate_limiter_main_loop(struct rte_ring* ring, uint8_t device, uint16_t queue, uint32_t link_speed);
	void mg_rate_limiter_cbr_main_loop(struct rte_ring* ring, uint8_t device, uint16_t queue, uint32_t target);
	void mg_rate_limiter_poisson_main_loop(struct rte_ring* ring, uint8_t device, uint16_t queue, uint32_t target, uint32_t link_speed);
>>>>>>> dbaf2884
]]

local mod = {}
local rateLimiter = {}
mod.rateLimiter = rateLimiter

rateLimiter.__index = rateLimiter

function rateLimiter:send(bufs)
	repeat
		-- FIXME: in libmoon sendToPacketRing inject in ring bufs.size packets and size != count. If we use a buffer with
		-- a size of 64 but the count is only 32 we will have a memory error because sendToPacketRing inject 64 packets and
		-- when we dequeue we dequeu 64 packets but only 32 are valid.
		if pipe:sendToPacketRing(self.ring, bufs) then
			break
		end
	until not mg.running()
end

-- stop a rate limiter thread
-- you must not continue to use a stopped rate limiter
function rateLimiter:stop()
	self.ctl.stop = 1
	memory.fence()
end


function rateLimiter:__serialize()
	return "require 'software-ratecontrol'; return " .. serpent.addMt(serpent.dumpRaw(self), "require('software-ratecontrol').rateLimiter"), true
end

--- Create a new rate limiter that allows for precise inter-packet gap generation by wrapping a tx queue.
-- By default it uses packet delay information from buf:setDelay().
-- Can only be created from the master task because it spawns a separate thread.
-- @param queue the wrapped tx queue
-- @param mode optional, either "cbr", "poisson", or "custom". Defaults to custom.
-- @param delay optional, inter-departure time in nanoseconds for cbr, 1/lambda (average) for poisson
function mod:new(queue, mode, delay)
	mode = mode or "custom"
	if mode ~= "poisson" and mode ~= "cbr" and mode ~= "custom" then
		log:fatal("Unsupported mode " .. mode)
	end
	local ring = pipe:newPacketRing()
	local obj = setmetatable({
		ring = ring.ring,
		mode = mode,
		delay = delay,
		queue = queue,
		ctl = memory.alloc("struct limiter_control*", ffi.sizeof("struct limiter_control"))
	}, rateLimiter)
	mg.startTask("__MG_RATE_LIMITER_MAIN", obj.ring, queue.id, queue.qid, mode, delay, queue.dev:getLinkStatus().speed, obj.ctl)
	return obj
end


function __MG_RATE_LIMITER_MAIN(ring, devId, qid, mode, delay, speed, ctl)
	if mode == "cbr" then
		C.mg_rate_limiter_cbr_main_loop(ring, devId, qid, delay, ctl)
	elseif mode == "poisson" then
		C.mg_rate_limiter_poisson_main_loop(ring, devId, qid, delay, speed, ctl)
	else
		C.mg_rate_limiter_main_loop(ring, devId, qid, speed)
	end
end

return mod
<|MERGE_RESOLUTION|>--- conflicted
+++ resolved
@@ -13,20 +13,14 @@
 		void* bufs[0];
 	};
 
-<<<<<<< HEAD
 	struct limiter_control {
 		uint64_t count;
 		uint8_t stop;
 	};
 
-	//void mg_rate_limiter_main_loop(struct rte_ring* ring, uint8_t device, uint16_t queue);
+	void mg_rate_limiter_main_loop(struct rte_ring* ring, uint8_t device, uint16_t queue, uint32_t link_speed);
 	void mg_rate_limiter_cbr_main_loop(struct rte_ring* ring, uint8_t device, uint16_t queue, uint32_t target, struct limiter_control* ctl);
 	void mg_rate_limiter_poisson_main_loop(struct rte_ring* ring, uint8_t device, uint16_t queue, uint32_t target, uint32_t link_speed, struct limiter_control* ctl);
-=======
-	void mg_rate_limiter_main_loop(struct rte_ring* ring, uint8_t device, uint16_t queue, uint32_t link_speed);
-	void mg_rate_limiter_cbr_main_loop(struct rte_ring* ring, uint8_t device, uint16_t queue, uint32_t target);
-	void mg_rate_limiter_poisson_main_loop(struct rte_ring* ring, uint8_t device, uint16_t queue, uint32_t target, uint32_t link_speed);
->>>>>>> dbaf2884
 ]]
 
 local mod = {}
